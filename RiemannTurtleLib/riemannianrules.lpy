--- conflicted
+++ resolved
@@ -76,7 +76,6 @@
       DS2_SCALEFACTOR = argdict['DS2_SCALEFACTOR']
 
   # Set the space in the turtle
-  print("add space")
   turtle.add_parameter('space', surface)
   turtle.add_parameter('cumrotation', 0) # for parallel transport
   turtle.add_parameter('indirect_interpretation', False)  # to move the turtle indirectly in the parametre space and draw the result in the 3D space
@@ -170,9 +169,6 @@
   #   stepnb = ceil(0.6) = 1.0 ==> steplen = 0.6 / 1.0 = 0.6 (which is <= MAXSTEPLEN)
 
   # 2. Integrates the curve along the given length in stepnb steps
-<<<<<<< HEAD
-  uvpq_s = riemannian_turtle_move_forward(turtle.uvpq,turtle.space,length,stepnb, SPEED1=False)
-=======
   if turtle.indirect_interpretation:
     # move the turtle in the parameter space (u,v) as if in a euclidean space and then
     # draw on the result on the surface
@@ -181,7 +177,6 @@
     # move the turtle directly on the surface
     uvpq_s = riemannian_turtle_move_forward(turtle.uvpq,turtle.space,length,stepnb)
 
->>>>>>> 4530db2b
   segnb = len(uvpq_s) # should be equal to stepnb
   assert stepnb == segnb
 
