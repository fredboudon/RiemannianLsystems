"""
    Classes and functions for manipulating a Riemannian Turtle in LP-y

    Author: C. Godin, Inria
    Date: 2019-2021
    Lab: RDP ENS de Lyon, Mosaic Inria Team

"""
import numpy as np
import numpy.linalg

# Base class for the definition of parametric surfaces
class ParametricSurface:
# Surface position vector
    def S(self,u,v):
       print("S: base ParametricSurface class - ABSTRACT: NO IMPLEMENTATION")

    def uv_domain(self):
        return self.umin,self.umax,self.vmin,self.vmax

    def Shift(self,u,v):
      """ Shit tensor (3,2 matrix) to transform the coordinates u,v in x,y,z
      It is derived from the partial derivatives of the surface equations wrt u,v
      DS(u,v)/du, DS(u,v)/dv
      (may be could be computed automatically from S(u,v) ... see that later)
      """
      print("Shift tensor: base ParametricSurface class - ABSTRACT: NO IMPLEMENTATION")

    def secondsuu(self,u,v):
      """ Vectors of the second derivatives of the point S(u,v):
      D2S(u,v)/du^2, D2S(u,v)/du2dv2, D2S(u,v)/dv^2 (the fourth /dvdu is symmetric to /dudv)
      tensor (3,3 matrix))

      Used for instance to compute the coefficients of the second fundamental form (LMN)
      """
      print("Seconds tensor: base ParametricSurface class - ABSTRACT: NO IMPLEMENTATION")

    def secondsuv(self,u,v):
      print("Seconds tensor: base ParametricSurface class - ABSTRACT: NO IMPLEMENTATION")

    def secondsvv(self,u,v):
      print("Seconds tensor: base ParametricSurface class - ABSTRACT: NO IMPLEMENTATION")

    def normal(self,u,v):
      S_u, S_v = self.covariant_basis(u,v)
      N1 = - np.cross(S_u,S_v)

      return N1/np.linalg.norm(N1)

    def covariant_basis(self,u,v):
      A = self.Shift(u,v) # Compute shitf tensor at the new u,v,
      S1 = A[:,0] # first colum of A = first surface covariant vector in ambiant space
      S2 = A[:,1] # second column of A = second surface covariant vector in ambiant space
      return S1,S2

    def metric_tensor(self,u,v):
      """ NYI: To be defined for the base class
      = scalar product of covariant basis
      """
      guu = 1
      guv = gvu = 0.
      gvv = 1
      return np.array([[guu,guv],[gvu,gvv]])

    def inverse_metric_tensor(self,u,v):
      """
      tensor = inverse of the metric tensor
      """
      return np.linalg.inv(self.metric_tensor(u,v))

    def fundFormCoef(self,u,v):
      """
      Returns the coefficients of the fondamental forms I and II at point (u,v)
      - E,F,G: First fundamental form = metric (I = ds^2 = E du^2 + 2F dudv + G dv2)
      - L,M,N: Second funcdamental form = curvature (II = L du^2 + 2M dudv + N dv2)
      The second fondamental form represents for given du,dv how the surface
      gets quadratically away from the tangent plane.
      if d(du,dv) is the distance of a a point P(du,dv) to the tangent compliance
      II = 2 * d
      """
      g = self.metric_tensor(u,v)

      E = g[0,0]
      F = g[1,0]
      G = g[1,1]

      Suu = self.secondsuu(u,v)
      Suv = self.secondsuv(u,v)
      Svv = self.secondsvv(u,v)

      Normal = self.normal(u,v)

      L = np.dot(Suu,Normal)
      M = np.dot(Suv,Normal)
      N = np.dot(Svv,Normal)

      return (E,F,G,L,M,N)

    def norm(self,u,v,S):
      """
      uses the metric tensor at point u,v to compute the norm of a surface vector S
      of components S1,S2 in the local covariant basis
      """
      #print("norm: ******")
      #print("S = ", S)
      S1 = S[0]
      S2 = S[1]
      g = self.metric_tensor(u,v)
      return np.sqrt(S1*S1*g[0,0]+S1*S2*g[0,1]+S2*S1*g[1,0]+S2*S2*g[1,1])

    def principalCurvatures(self,u,v):
        """
        Defines kappa_min, kappa_max, and their direction
        """
        E,F,G,L,M,N = self.fundFormCoef(u,v)

        K = (L*N-M**2)/(E*G-F**2)
        H = (E*N+G*L-2*F*M)/2*(E*G-F**2)

        kappa_min = H + np.sqrt(H**2 - K)
        kappa_max = H - np.sqrt(H**2 - K)

        return kappa_min, kappa_max

    def J2orthonormal(self,u,v):
      """
      defines the Jacobian to pass from the covariant basis to an orthomormal
      basis constructed using Gram-Schmidt method starting with S1
      (useful to make rotation in the tangent plane defined by u,v
      """
      S1,S2 = self.covariant_basis(u,v)
      a = 1/np.linalg.norm(S1)
      g12 = self.metric_tensor(u,v)[0,1]
      S22 = S2 - g12 * S1
      b = 1/np.linalg.norm(S22)
      # print("J2orthonormal")
      # print("covariant S1 = ", S1)
      # print("covariant S2 = ", S2)
      # print("         S22 = ",S22)
      # print("g12 = ", g12, " a = ", a, " b = ", b)
      return np.array([[a,-g12*b],[0,b]])

    def Jfromorthonormal(self,u,v):
      S1,S2 = self.covariant_basis(u,v)
      a = np.linalg.norm(S1)
      g12 = self.metric_tensor(u,v)[0,1]
      S22 = S2 - g12 * S1
      b = np.linalg.norm(S22)
      #print("Jfromorthonormal")
      #print("covariant S1 = ", S1)
      #print("covariant S2 = ", S2)
      #print("         S22 = ",S22)
      #print("g12 = ", g12, " a = ", a, " b = ", b)
      return np.array([[a,g12*a],[0,b]])

    def RiemannChristoffelSymbols(self,u,v):
        """
        defined as the scalar product of S^a . dS_b / dS^c, with a,b,c in {u,v}
        """
        u = min(self.umax,max(self.umin,u))
        v = min(self.vmax,max(self.vmin,v))
        
        # covariant basis
        S_u, S_v = self.covariant_basis(u,v)

        # inverse metric tensor ig
        ig = self.inverse_metric_tensor(u,v)

        # contravariant basis
        Su = ig[0][0] * S_u + ig[0][1] * S_v
        Sv = ig[1][0] * S_u + ig[1][1] * S_v

        
        S_uu = self.secondsuu(u,v)
        S_uv = S_vu = self.secondsuv(u,v)
        S_vv = self.secondsvv(u,v)

        # compute the dot product ...
        # Riemann-Christoffel symbols (RCS) that is an array of 2x2x2 = 8 numbers
        # Gamma^a_bc  = RCS[a,b,c]

        RCS = np.zeros((2,2,2))
        RCS[0,0,0] = np.dot(Su,S_uu)
        RCS[1,0,0] = np.dot(Sv,S_uu)
        RCS[0,1,0] = np.dot(Su,S_vu)
        RCS[1,1,0] = np.dot(Sv,S_vu)
        RCS[0,0,1] = np.dot(Su,S_uv)
        RCS[1,0,1] = np.dot(Sv,S_uv)
        RCS[0,1,1] = np.dot(Su,S_vv)
        RCS[1,1,1] = np.dot(Sv,S_vv)

        return RCS

    def geodesic_eq(self,uvpq,s):
        """
        definition of a geodesic at the surface starting at point u,v and heading in direction p,q
        expressing the tangent components in the surface covariant basis.
        """
        u,v,p,q = uvpq
        Gamma = self.RiemannChristoffelSymbols(u,v)
        lhs1 = - Gamma[0,0,0]*p**2 - 2*Gamma[0,0,1]*p*q - Gamma[0,1,1]*q**2
        lhs2 = - Gamma[1,0,0]*p**2 - 2*Gamma[1,0,1]*p*q - Gamma[1,1,1]*q**2
        return [p,q,lhs1,lhs2]

class Sphere(ParametricSurface):

    def __init__(self, R = 1.0):
      self.R = R # radius of the sphere
      self.CIRCUM = 2*np.pi*self.R  # Circumference
      self.umin = 0
      self.umax = 2*np.pi
      self.vmin = -np.pi/2.
      self.vmax = np.pi/2.

    # Surface position vector
    # uvpq is an 1x4 array of reals where:
    # - u,v are the coordinates on the surface of the moving point
    # - p,q are the coordinates of the initial vector corresponding to
    # the initial direction in the local covariant basis (at point [u,v]

    def S(self,u,v):
      """ Returns the coordinates (x,y,z) of a position vector restricted to the sphere surface
      as a function of the two surface coordinates (u,v)
      u = azimuth (u in [0,2Pi], counted from the x-axis, where u = 0)
      v = elevation (v in [-Pi/2,+Pi/2] )
      """
      x = self.R*np.cos(u)*np.cos(v)
      y = self.R*np.sin(u)*np.cos(v)
      z = self.R*np.sin(v)
      return np.array([x,y,z])

    # the Shift tensor may be wieved as the coordinates of the surface
    # covariant basis expressed in the ambiant basis (3x2) = 2 column vectors in 3D.
    def Shift(self,u,v):
      """ Shit tensor (3,2 matrix) to transform the coordinates u,v in x,y,z
      It is derived from the partial derivatives of the surface equations wrt u,v
      (may be could be computed automatically from S(u,v) ... see that later)
      """
      xu = -self.R*np.sin(u)*np.cos(v)
      yu =  self.R*np.cos(u)*np.cos(v)
      zu = 0
      xv = -self.R*np.cos(u)*np.sin(v)
      yv = -self.R*np.sin(u)*np.sin(v)
      zv = self.R*np.cos(v)

      return np.array([[xu,xv],[yu,yv],[zu,zv]])

    def secondsuu(self,u,v):
      """
      second derivatives of the position vector at the surface
      """
      xuu = -self.R*np.cos(u)*np.cos(v)
      yuu = -self.R*np.sin(u)*np.cos(v)
      zuu = 0
      return np.array([xuu,yuu,zuu])

    def secondsuv(self,u,v):
      xuv =  self.R*np.sin(u)*np.sin(v)
      yuv = -self.R*np.cos(u)*np.sin(v)
      zuv = 0
      return np.array([xuv,yuv,zuv])

    def secondsvv(self,u,v):
      xvv = -self.R*np.cos(u)*np.cos(v)
      yvv = -self.R*np.sin(u)*np.cos(v)
      zvv = -self.R*np.sin(v)

      return np.array([xvv,yvv,zvv])

    def metric_tensor(self,u,v):
      guu = ((self.R*np.cos(v)))**2
      guv = gvu = 0.
      gvv = self.R**2
      return np.array([[guu,guv],[gvu,gvv]])

    def normal(self,u,v):
      nx = np.cos(u)*np.cos(v)
      ny = np.sin(u)*np.cos(v)
      nz = np.sin(v)
      return np.array([nx,ny,nz])

    def geodesic_eq(self,uvpq,s):
      u,v,p,q = uvpq
      return [p,q,2*np.tan(v)*p*q,-np.cos(v)*np.sin(v)*p**2]



# For the moment the implementation is not done (copied from Sphere)
class EllipsoidOfRevolution(ParametricSurface):

    def __init__(self, a = 1.0, b = 0.5):
      self.a = a # radius of the circle at equator
      self.b = b # other radius

      self.umin = 0
      self.umax = 2*np.pi
      self.vmin = -np.pi/2.
      self.vmax = np.pi/2.

    # Surface position vector
    # uvpq is an 1x4 array of reals where:
    # - u,v are the coordinates on the surface of the moving point
    # - p,q are the coordinates of the initial vector corresponding to
    # the initial direction in the local covariant basis (at point [u,v]

    def S(self,u,v):
      """ Returns the coordinates (x,y,z) of a position vector restricted to the sphere surface
      as a function of the two surface coordinates (u,v)
      u = azimuth (u in [0,2Pi], counted from the x-axis, where u = 0)
      v = elevation (v in [-Pi/2,+Pi/2] )
      """
      x = self.a*np.cos(u)*np.cos(v)
      y = self.a*np.sin(u)*np.cos(v)
      z = self.b*np.sin(v)
      return np.array([x,y,z])

    # the Shift tensor may be wieved as the coordinates of the surface
    # covariant basis expressed in the ambiant basis (3x2) = 2 column vectors in 3D.
    def Shift(self,u,v):
      """ Shit tensor (3,2 matrix) to transform the coordinates u,v in x,y,z
      It is derived from the partial derivatives of the surface equations wrt u,v
      (may be could be computed automatically from S(u,v) ... see that later)
      """
      xu = -self.a*np.sin(u)*np.cos(v)
      yu =  self.a*np.cos(u)*np.cos(v)
      zu = 0
      xv = -self.a*np.cos(u)*np.sin(v)
      yv = -self.a*np.sin(u)*np.sin(v)
      zv = self.b*np.cos(v)

      return np.array([[xu,xv],[yu,yv],[zu,zv]])

    def secondsuu(self,u,v):
      """
      second derivatives of the position vector at the surface
      """
      xuu = -self.a*np.cos(u)*np.cos(v)
      yuu = -self.a*np.sin(u)*np.cos(v)
      zuu = 0
      return np.array([xuu,yuu,zuu])

    def secondsuv(self,u,v):
      xuv =  self.a*np.sin(u)*np.sin(v)
      yuv = -self.a*np.cos(u)*np.sin(v)
      zuv = 0
      return np.array([xuv,yuv,zuv])

    def secondsvv(self,u,v):
      xvv = -self.a*np.cos(u)*np.cos(v)
      yvv = -self.a*np.sin(u)*np.cos(v)
      zvv = -self.b*np.sin(v)

      return np.array([xvv,yvv,zvv])

    def metric_tensor(self,u,v):
      guu = ((self.a*np.cos(v)))**2
      guv = gvu = 0.
      gvv = (self.a*np.sin(v))**2 + (self.b*np.cos(v))**2
      return np.array([[guu,guv],[gvu,gvv]])

    def normal(self,u,v):
      den = np.sqrt((self.a*np.sin(v))**2 + (self.b*np.cos(v))**2 )
      nx = self.b*np.cos(u)*np.cos(v)
      ny = self.b*np.sin(u)*np.cos(v)
      nz = self.a*np.sin(v)
      return np.array([nx,ny,nz])

    def geodesic_eq(self,uvpq,s):
      u,v,p,q = uvpq
      den = (self.a*np.sin(v))**2 + (self.b*np.cos(v))**2
      return [p,q,2*np.tan(v)*p*q,-((self.a**2-self.b**2)*np.cos(v)*np.sin(v)/den)*q**2 - ((self.a**2)*np.cos(v)*np.sin(v)/den)*p**2]


class Torus(ParametricSurface):

    def __init__(self, R = 1.0, r = 0.2):
      self.R = R # radius of the torus (center to medial circle)
      self.r = r # radius of the torus cylinder
      self.umin = 0
      self.umax = 2*np.pi
      self.vmin = 0
      self.vmax = 2*np.pi

    # Surface position vector
    def S(self,u,v):
      """ Returns the coordinates (x,y,z) of a position vector restricted to the torus surface
      as a function of the two surface coordinates (u,v)
      u = azimuth (u in [0,2Pi], counted from the x-axis, where u = 0)
      v = elevation (v in [0,2Pi] )
      """
      x = (self.R+self.r*np.cos(v))*np.cos(u)
      y = (self.R+self.r*np.cos(v))*np.sin(u)
      z = self.r*np.sin(v)
      return np.array([x,y,z])

    def Shift(self,u,v):
      """ Shit tensor (3,2 matrix) to transform the coordinates u,v in x,y,z
      It is derived from the partial derivatives of the surface equations wrt u,v
      (may be could be computed automatically from S(u,v) ... see that later)
      """
      xu = -(self.R+self.r*np.cos(v))*np.sin(u)
      yu =  (self.R+self.r*np.cos(v))*np.cos(u)
      zu = 0
      xv = -self.r*np.cos(u)*np.sin(v)
      yv = -self.r*np.sin(u)*np.sin(v)
      zv = self.r*np.cos(v)
      return np.array([[xu,xv],[yu,yv],[zu,zv]])

    def secondsuu(self,u,v):
      """
      second derivatives of the position vector at the surface
      """
      xuu = -(self.R+self.r*np.cos(v))*np.cos(u)
      yuu = -(self.R+self.r*np.cos(v))*np.sin(u)
      zuu = 0
      return np.array([xuu,yuu,zuu])

    def secondsuv(self,u,v):
      xuv =  self.r*np.sin(u)*np.sin(v)
      yuv = -self.r*np.cos(u)*np.sin(v)
      zuv = 0
      return np.array([xuv,yuv,zuv])

    def secondsvv(self,u,v):
      # CORRECTION:
      #xvv = -self.r*np.cos(u)*np.sin(v)
      xvv = -self.r*np.cos(u)*np.cos(v)
      #yvv = -self.r*np.sin(u)*np.sin(v)
      yvv = -self.r*np.sin(u)*np.cos(v)
      zvv = -self.r*np.sin(v)

      return np.array([xvv,yvv,zvv])

    def normal(self,u,v):
      nx = np.cos(u)*np.cos(v)
      ny = np.sin(u)*np.cos(v)
      nz = np.sin(v)
      return np.array([nx,ny,nz])

    def metric_tensor(self,u,v):
      guu = ((self.R + self.r*np.cos(v)))**2
      guv = gvu = 0.
      gvv = self.r**2
      return np.array([[guu,guv],[gvu,gvv]])

    def geodesic_eq(self,uvpq,s):
      u,v,p,q = uvpq
      return [p,q,2*(self.r*np.sin(v)/(self.R+self.r*np.cos(v)))*p*q,-((self.R+self.r*np.cos(v))*np.sin(v)/self.r)*p**2]


class Paraboloid(ParametricSurface):

    def __init__(self, radiusmax = 0.5):
      """
      u = radius of the circle (r)
      v = position on the circle (theta)
      """
      self.umin = 0
      self.umax = radiusmax
      self.vmin = 0.
      self.vmax = 2*np.pi

    def S(self,u,v):
      """ Returns the coordinates (x,y,z) of a position vector restricted to the paraboloid surface
      as a function of the two surface coordinates (u,v)
      u = radius (is not restrricted in principle)
      v = elevation (v in [-Pi/2,+Pi/2] )
      """
      x = u*np.cos(v)
      y = u*np.sin(v)
      z = u**2
      return np.array([x,y,z])

    # the Shift tensor may be wieved as the coordinates of the surface
    # covariant basis expressed in the ambiant basis (3x2) = 2 column vectors in 3D.
    def Shift(self,u,v):
      """ Shit tensor (3,2 matrix) to transform the coordinates u,v in x,y,z
      It is derived from the partial derivatives of the surface equations wrt u,v
      (may be could be computed automatically from S(u,v) ... see that later)
      """
      xu = np.cos(v)
      yu = np.sin(v)
      zu = 2*u
      xv = -u*np.sin(v)
      yv = -u*np.cos(v)
      zv = 0

      return np.array([[xu,xv],[yu,yv],[zu,zv]])

    def secondsuu(self,u,v):
      """
      second derivatives of the position vector at the surface
      """
      xuu = 0
      yuu = 0
      zuu = 2
      return np.array([xuu,yuu,zuu])

    def secondsuv(self,u,v):
      xuv = -np.sin(v)
      yuv =  np.cos(u)
      zuv = 0
      return np.array([xuv,yuv,zuv])

    def secondsvv(self,u,v):
      xvv = -u*np.cos(v)
      yvv = -u*np.sin(v)
      zvv = 0

      return np.array([xvv,yvv,zvv])

    def metric_tensor(self,u,v):
      guu = 1 + 4 * u**2
      guv = gvu = 0.
      gvv = u**2
      return np.array([[guu,guv],[gvu,gvv]])

    def normal(self,u,v):
      nx = -2*np.cos(v)/(4*u**2 + 1)
      ny = -2*np.sin(v)/(4*u**2 + 1)
      nz = 1/(u * (4*u**2 + 1) )
      return np.array([nx,ny,nz])

    def geode_sic_eq(self,uvpq,s):
      u,v,p,q = uvpq
      return [p,q, -4*u*p**2+ u*q**2, -2*u*p*q]

def to_nurbs_python(sh):
	from geomdl import NURBS, BSpline
	surf = NURBS.Surface()
	surf.degree_u = sh.udegree
	surf.degree_v = sh.vdegree

	npctrls = np.array(sh.ctrlPointMatrix)
	shape = npctrls.shape
	npctrls = np.reshape(npctrls,(shape[0]*shape[1],shape[2]))
	npctrls[:,0] *= npctrls[:,3]
	npctrls[:,1] *= npctrls[:,3]
	npctrls[:,2] *= npctrls[:,3]
	surf.set_ctrlpts(npctrls[:,:].tolist(), shape[0], shape[1])
	surf.knotvector_u = list(sh.uknotList)
	surf.knotvector_v = list(sh.vknotList)

	surf.evaluate()

	return surf


def derivatives(surf, u, v, order):
    return surf.derivatives(u,v,order)


import numpy as np
def derivatives(surf, u, v, order):
    du = 0.01
    from scipy.misc import derivative
    def upt(ui):
        return np.array(surf.evaluate_single((ui,v)))

    def vpt(vi):
        return np.array(surf.evaluate_single((u,vi)))

    def dvpt(vi):
        def lupt(ui):
            return np.array(surf.evaluate_single((ui,vi)))
        return derivative(lupt, u, du)

    if order == 1:
        return [[0,  derivative(vpt, v, du) ], 
                [derivative(upt, u, du), derivative(dvpt, v, du) ]]

    elif order == 2:
        return [[0,  0,  derivative(vpt, v, du, n=2)], 
                [0, derivative(dvpt, v, du)],
                [derivative(upt, u, du, n=2)] ]


class Patch(ParametricSurface):

    def __init__(self, patch):
      self.patch = patch
      self.nurbssurf = to_nurbs_python(patch)
      self.umin = min(self.nurbssurf.knotvector_u)
      self.umax = max(self.nurbssurf.knotvector_u)
      self.vmin = min(self.nurbssurf.knotvector_v)
      self.vmax = max(self.nurbssurf.knotvector_v)

    # Surface position vector
    # uvpq is an 1x4 array of reals where:
    # - u,v are the coordinates on the surface of the moving point
    # - p,q are the coordinates of the initial vector corresponding to
    # the initial direction in the local covariant basis (at point [u,v]

    def S(self,u,v):
      """ Returns the coordinates (x,y,z) of a position vector restricted to the sphere surface
      as a function of the two surface coordinates (u,v)
      u = azimuth (u in [0,2Pi], counted from the x-axis, where u = 0)
      v = elevation (v in [-Pi/2,+Pi/2] )
      """
      u = min(self.umax,max(self.umin,u))
      v = min(self.vmax,max(self.vmin,v))
      p = self.nurbssurf.evaluate_single((u,v))
      return np.array(p)

    # the Shift tensor may be wieved as the coordinates of the surface
    # covariant basis expressed in the ambiant basis (3x2) = 2 column vectors in 3D.
    def Shift(self,u,v):
      """ Shit tensor (3,2 matrix) to transform the coordinates u,v in x,y,z
      It is derived from the partial derivatives of the surface equations wrt u,v
      (may be could be computed automatically from S(u,v) ... see that later)
      """
      # getDerivativeAt(u,v,nu,nv) returns the dérivative at point (u,v)
      # where nu, and nv specifies the depth of the derivative (number of time the derivative is applied)
      # print("S_u: ", self.patch.getDerivativeAt(u,v,1,0), " S_v: ", self.patch.getDerivativeAt(u,v,0,1))
      u = min(self.umax,max(self.umin,u))
      v = min(self.vmax,max(self.vmin,v))
      skl = derivatives(self.nurbssurf, u, v, 1)
      S_u = np.array(skl[1][0]) #
      S_v = np.array(skl[0][1])

      return np.array([[S_u[0],S_v[0]],[S_u[1],S_v[1]],[S_u[2],S_v[2]]])

    def secondsuu(self,u,v):
      """
      second derivatives of the position vector at the surface
      """
      u = min(self.umax,max(self.umin,u))
      v = min(self.vmax,max(self.vmin,v))
      skl = derivatives(self.nurbssurf, u, v, 2)
      return np.array(skl[2][0])

    def secondsuv(self,u,v):
      u = min(self.umax,max(self.umin,u))
      v = min(self.vmax,max(self.vmin,v))
      skl = derivatives(self.nurbssurf, u, v, 1)
      return np.array(skl[1][1])

    def secondsvv(self,u,v):
      u = min(self.umax,max(self.umin,u))
      v = min(self.vmax,max(self.vmin,v))
      skl = derivatives(self.nurbssurf, u, v, 2)
      return np.array(skl[0][2])

    def RiemannChristoffelSymbols(self,u,v):
        """
        defined as the scalar product of S^a . dS_b / dS^c, with a,b,c in {u,v}
        """
<<<<<<< HEAD
        u = min(self.umax,max(self.umin,u))
        v = min(self.vmax,max(self.vmin,v))
        
=======
        u = min(1.0,max(0.0,u))
        v = min(1.0,max(0.0,v))

>>>>>>> 829393c4
        # covariant basis
        S_u, S_v = self.covariant_basis(u,v)

        # inverse metric tensor ig
        ig = self.inverse_metric_tensor(u,v)

        # contravariant basis
        Su = ig[0][0] * S_u + ig[0][1] * S_v
        Sv = ig[1][0] * S_u + ig[1][1] * S_v

        # derivatives of the covariant basis
        skl = derivatives(self.nurbssurf, u, v, 2)
<<<<<<< HEAD
        print(skl)
        
=======

>>>>>>> 829393c4
        S_uu = np.array(skl[2][0])
        #S_uu = S_uu[0:3]
        S_uv = S_vu = np.array(skl[1][1])
        #S_uv = S_uv[0:3]
        #S_vu = S_vu[0:3]
        S_vv = np.array(skl[0][2])
        #S_vv = S_vv[0:3]

        # compute the dot product ...
        # Riemann-Christoffel symbols (RCS) that is an array of 2x2x2 = 8 numbers
        # Gamma^a_bc  = RCS[a,b,c]

        RCS = np.zeros((2,2,2))
        RCS[0,0,0] = np.dot(Su,S_uu)
        RCS[1,0,0] = np.dot(Sv,S_uu)
        RCS[0,1,0] = np.dot(Su,S_vu)
        RCS[1,1,0] = np.dot(Sv,S_vu)
        RCS[0,0,1] = np.dot(Su,S_uv)
        RCS[1,0,1] = np.dot(Sv,S_uv)
        RCS[0,1,1] = np.dot(Su,S_vv)
        RCS[1,1,1] = np.dot(Sv,S_vv)

        return RCS


class Revolution(ParametricSurface):

    def __init__(self, rfunc, rprime, rsecond, zmin = -2*np.pi, zmax = 2*np.pi):
      """
      u = theta - azimuthal position aroundd the symmetry axis
      v = z - altitude on the symmetry axis

      r is a function of z (i.e. v) that defines in 3D the radius of the point at altitude z
      rprime is its derivative
      rsecond is its second derivative
      """
      self.umin = 0
      self.umax = 2*np.pi
      self.vmin = zmin
      self.vmax = zmax
      self.rfunc = rfunc        # care this are functions
      self.rprime = rprime      # first derivative of the radius with respect to z
      self.rsecond = rsecond    # second derivative of the radius with respect to z

    def S(self,u,v):
      """ Returns the coordinates (x,y,z) of a position vector restricted to the paraboloid surface
      as a function of the two surface coordinates (u,v)
      u = radius (is not restrricted in principle)
      v = elevation (v in [-Pi/2,+Pi/2] )
      """
      x = self.rfunc(v)*np.cos(u)
      y = self.rfunc(v)*np.sin(u)
      z = v
      return np.array([x,y,z])

    # the Shift tensor may be wieved as the coordinates of the surface
    # covariant basis expressed in the ambiant basis (3x2) = 2 column vectors in 3D.
    def Shift(self,u,v):
      """ Shit tensor (3,2 matrix) to transform the coordinates u,v in x,y,z
      It is derived from the partial derivatives of the surface equations wrt u,v
      (may be could be computed automatically from S(u,v) ... see that later)
      """
      xu = -self.rfunc(v)*np.sin(u)
      yu = self.rfunc(v)*np.cos(u)
      zu = 0
      xv = self.rprime(v)*np.cos(u)
      yv = self.rprime(v)*np.sin(u)
      zv = 1

      return np.array([[xu,xv],[yu,yv],[zu,zv]])

    def secondsuu(self,u,v):
      """
      second derivatives of the position vector at the surface
      """
      xuu = -self.rfunc(v)*np.cos(u)
      yuu = -self.rfunc(v)*np.sin(u)
      zuu = 0
      return np.array([xuu,yuu,zuu])

    def secondsuv(self,u,v):
      xuv = -self.rprime(v)*np.sin(u)
      yuv =  self.rprime(v)*np.cos(u)
      zuv = 0
      return np.array([xuv,yuv,zuv])

    def secondsvv(self,u,v):
      xvv = self.rsecond(v)*np.cos(u)
      yvv = self.rsecond(v)*np.sin(u)
      zvv = 0
      return np.array([xvv,yvv,zvv])

    def metric_tensor(self,u,v):
      guu = self.rfunc(v)**2
      guv = gvu = 0.
      gvv = 1+self.rprime(v)**2
      return np.array([[guu,guv],[gvu,gvv]])

    def normal(self,u,v):
      factor = 1/(np.sqrt(1+self.rprime(v)**2))
      nx = factor * np.cos(u)
      ny = factor * np.sin(u)
      nz = - factor * self.rprime(v)
      return np.array([nx,ny,nz])

    #def geodesic_eq(self,uvpq,s):
    #  u,v,p,q = uvpq
    #  return [p,q, -4*u*p**2+ u*q**2, -2*u*p*q]

    def RiemannChristoffelSymbols(self,u,v):
        """
        defined as the scalar product of S^a . dS_b / dS^c, with a,b,c in {u,v}
        """
        # Riemann-Christoffel symbols (RCS) that is an array of 2x2x2 = 8 numbers
        # Gamma^a_bc  = RCS[a,b,c]
        den = 1+self.rprime(v)**2
        RCS = np.zeros((2,2,2))
        RCS[0,0,0] = 0.
        RCS[1,0,0] = -self.rfunc(v)*self.rprime(v)/den
        RCS[0,1,0] = self.rprime(v)/self.rfunc(v)
        RCS[1,1,0] = 0.
        RCS[0,0,1] = RCS[0,1,0]
        RCS[1,0,1] = RCS[1,1,0]
        RCS[0,1,1] = 0.
        RCS[1,1,1] = self.rprime(v)*self.rsecond(v)/den

        return RCS

    def geodesic_eq(self,uvpq,s):
      u,v,p,q = uvpq
      r = self.rfunc(v)
      r1 = self.rprime(v)
      r2 = self.rsecond(v)
      den = 1+r1**2
      return [p,q, -2*p*q*r1/r, -r1*r2*(q**2)/den + r*r1*(p**2)/den]

#################################
# Other surface tools
#################################

# computation of generic derivatives using scipy
################################################
from scipy.misc import derivative

def prime_derivative(func, x):
    """
    Given a function, use a central difference formula with spacing dx to compute the nth derivative at x0, and using an odd number of points around the x value (order = 3)
    """
    return derivative(func, x, n=1, dx=1e-6, order = 3)

def second_derivative(func, x):
    return derivative(func, x, n=2, dx=1e-6, order = 3)


# For plotting any surface defined by an explicit equation S(u,v) with Quads
##############################################################################

def QuadifySurfEquation(surface,umin=0,umax=1,vmin=0,vmax=1,Du=0.01,Dv=0.01):
    '''
    Computes a quad representation of the surface defined as surface(u,v) --> scalar
    u is in [umax, umin], varies by steps of size Du
    v is in [vmax, vmin], varies by steps of size Dv
    '''
    # arange does not include the last bound if equal
    # --> shift the last value by Du (Dv)
    # to include the umax (vmax) bound in the array
    ilist = np.arange(umin,umax+Du,Du)
    jlist = np.arange(vmin,vmax+Dv,Dv)

    M = len(ilist)
    N = len(jlist)

    # 1D list containing the 3D points of the grid made by i,j values
    # (j varies quicker than i): kth point in the list corresponds
    # to point (i,j) such that k = i*N+j
    grid3Dpoints = [surface(i,j) for i in ilist for j in jlist]

    # Constructs the list of quad indexes pointing to the 3D points
    # in the previous list
    quadindexlist = [ (N*i+j-N-1,N*i+j-1,N*i+j,N*i+j-N)
            for i in range(1,M) for j in range(1,N)]

    return grid3Dpoints, quadindexlist<|MERGE_RESOLUTION|>--- conflicted
+++ resolved
@@ -645,15 +645,8 @@
         """
         defined as the scalar product of S^a . dS_b / dS^c, with a,b,c in {u,v}
         """
-<<<<<<< HEAD
         u = min(self.umax,max(self.umin,u))
         v = min(self.vmax,max(self.vmin,v))
-        
-=======
-        u = min(1.0,max(0.0,u))
-        v = min(1.0,max(0.0,v))
-
->>>>>>> 829393c4
         # covariant basis
         S_u, S_v = self.covariant_basis(u,v)
 
@@ -666,12 +659,7 @@
 
         # derivatives of the covariant basis
         skl = derivatives(self.nurbssurf, u, v, 2)
-<<<<<<< HEAD
-        print(skl)
         
-=======
-
->>>>>>> 829393c4
         S_uu = np.array(skl[2][0])
         #S_uu = S_uu[0:3]
         S_uv = S_vu = np.array(skl[1][1])
