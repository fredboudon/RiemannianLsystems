--- conflicted
+++ resolved
@@ -8,9 +8,141 @@
 """
 from math import dist
 from surfaces import *
+
 from scipy.integrate import odeint
-<<<<<<< HEAD
 from scipy.integrate import solve_ivp
+from openalea.plantgl.all import triangulation,eOptimalTriangulation, eStarTriangulation
+
+
+def flatten(t):
+  return [item for sublist in t for item in sublist]
+
+
+def midpoint(edge):
+  '''
+  edge is a pair of two points (uO,v0), (u1,v1)
+  '''
+  # print("edge=",edge)
+  u0, v0 = edge[0]
+  u1, v1 = edge[1]
+
+  return (u0 + u1) / 2., (v0 + v1) / 2.
+
+
+def center(polyline):
+  '''
+  polyline is a list of n points (u_i,v_i)
+  '''
+  # print('Polyline = ', polyline)
+  dim = len(polyline)
+  c = np.zeros(2)
+  for i in range(dim):
+    c += np.array(polyline[i])
+  return tuple(c / dim)
+
+
+def quadsFromPolyline(polyline, opttrilist):
+  '''
+  returns a list of quads corresponding to a submesh of the polygone
+  '''
+
+  # print("opttrilist=",opttrilist)
+
+  quadlist = []
+
+  mind = np.inf
+  maxd = 0
+
+  for k in range(len(opttrilist)):
+
+    t = (polyline[opttrilist[k][0]], polyline[opttrilist[k][1]],
+         polyline[opttrilist[k][2]])  # triangle = list of 3 points (u,v)
+
+    # print("t=",t)
+
+    c = center(t)
+
+    m = [midpoint((t[i % 3], t[((i + 1) % 3)])) for i in range(len(t))]
+
+    a = len(t)
+    for i in range(a):
+      quadlist.append((m[i % a], t[((i + 1) % a)], m[((i + 1) % a)], c))
+      d = dist(c, m[i % a])
+      if d < mind: mind = d
+      if d > maxd: maxd = d
+
+  return quadlist, mind, maxd
+
+
+def quadsFromQuad(quad):
+  '''
+  returns a list of quads corresponding to a submesh of the quad
+  - quad is a list of 4 points (u_i,v_i) i = 0..3
+  '''
+
+  mind = np.inf
+  maxd = 0
+
+  c = center(quad)
+  m = [midpoint((quad[i % 4], quad[((i + 1) % 4)])) for i in range(len(quad))]
+
+  a = len(quad)
+  quadlist = []
+  for i in range(a):
+    quadlist.append((m[i % a], quad[((i + 1) % a)], m[((i + 1) % a)], c))
+    d = dist(c, m[i % a])
+    if d < mind: mind = d
+    if d > maxd: maxd = d
+
+  return quadlist, mind, maxd
+
+
+def meshPolygon(polyline, resolution):
+  '''
+  test:
+
+   polyline = ((0, 0), (1, 0), (1, 2), (-1,1), (0, 2))
+   meshPolygon(polyline, .05)
+
+  '''
+
+  # Computes an initial and optimal first triangle optimisation of the polygone
+  # as a list of index 3-uples pointing into the original list of points (polyline)
+  # This uses CGAL function through PlantGL wrapping
+  opttrilist = triangulation(polyline, eOptimalTriangulation)
+  #opttrilist = triangulation(polyline, eStarTriangulation)
+
+  # from this returns a first list of quads
+  # note that the function returns also the min and max values of the edge length in the quad list
+  quadlist, minseg, maxseg = quadsFromPolyline(polyline, opttrilist)
+
+  # Then, if more details are required iterate on each quad (independently)
+  # and flatten the resulting lists of quads in a single big list
+
+  midseg = (minseg + maxseg) / 2.
+  STOP = True if midseg <= resolution else False
+
+  while not STOP:
+
+    quadlist2 = []  # This list will contain the list of all subquads at the desired resolution
+    # Compute a quad list at the next resolution level
+    minseg = np.inf
+    maxseg = 0
+
+    for quad in quadlist:
+      quadsublist, minlen, maxlen = quadsFromQuad(quad)
+      quadlist2.append(quadsublist)
+      # update the min and max lengths of encountered segments
+      if minlen < minseg: minseg = minlen
+      if maxlen > maxseg: maxseg = maxlen
+
+    quadlist = flatten(quadlist2)
+
+    midseg = (minseg + maxseg) / 2.
+    STOP = True if midseg <= resolution else False
+
+  return quadlist, minseg, maxseg
+
 
 
 def riemannian_turtle_init(uvpq, space):
@@ -70,140 +202,6 @@
         # Now we can compute the time tics at which the geodesic equation must be integrated
         # over the entire delta_s
         s = np.linspace(0, delta_s, SUBDIV)
-=======
-from openalea.plantgl.all import triangulation,eOptimalTriangulation, eStarTriangulation
-
-
-def flatten(t):
-  return [item for sublist in t for item in sublist]
-
-
-def midpoint(edge):
-  '''
-  edge is a pair of two points (uO,v0), (u1,v1)
-  '''
-  # print("edge=",edge)
-  u0, v0 = edge[0]
-  u1, v1 = edge[1]
-
-  return (u0 + u1) / 2., (v0 + v1) / 2.
-
-
-def center(polyline):
-  '''
-  polyline is a list of n points (u_i,v_i)
-  '''
-  # print('Polyline = ', polyline)
-  dim = len(polyline)
-  c = np.zeros(2)
-  for i in range(dim):
-    c += np.array(polyline[i])
-  return tuple(c / dim)
-
-
-def quadsFromPolyline(polyline, opttrilist):
-  '''
-  returns a list of quads corresponding to a submesh of the polygone
-  '''
-
-  # print("opttrilist=",opttrilist)
-
-  quadlist = []
-
-  mind = np.inf
-  maxd = 0
-
-  for k in range(len(opttrilist)):
-
-    t = (polyline[opttrilist[k][0]], polyline[opttrilist[k][1]],
-         polyline[opttrilist[k][2]])  # triangle = list of 3 points (u,v)
-
-    # print("t=",t)
-
-    c = center(t)
-
-    m = [midpoint((t[i % 3], t[((i + 1) % 3)])) for i in range(len(t))]
-
-    a = len(t)
-    for i in range(a):
-      quadlist.append((m[i % a], t[((i + 1) % a)], m[((i + 1) % a)], c))
-      d = dist(c, m[i % a])
-      if d < mind: mind = d
-      if d > maxd: maxd = d
-
-  return quadlist, mind, maxd
-
-
-def quadsFromQuad(quad):
-  '''
-  returns a list of quads corresponding to a submesh of the quad
-  - quad is a list of 4 points (u_i,v_i) i = 0..3
-  '''
-
-  mind = np.inf
-  maxd = 0
-
-  c = center(quad)
-  m = [midpoint((quad[i % 4], quad[((i + 1) % 4)])) for i in range(len(quad))]
-
-  a = len(quad)
-  quadlist = []
-  for i in range(a):
-    quadlist.append((m[i % a], quad[((i + 1) % a)], m[((i + 1) % a)], c))
-    d = dist(c, m[i % a])
-    if d < mind: mind = d
-    if d > maxd: maxd = d
-
-  return quadlist, mind, maxd
-
-
-def meshPolygon(polyline, resolution):
-  '''
-  test:
-
-   polyline = ((0, 0), (1, 0), (1, 2), (-1,1), (0, 2))
-   meshPolygon(polyline, .05)
-
-  '''
-
-  # Computes an initial and optimal first triangle optimisation of the polygone
-  # as a list of index 3-uples pointing into the original list of points (polyline)
-  # This uses CGAL function through PlantGL wrapping
-  opttrilist = triangulation(polyline, eOptimalTriangulation)
-  #opttrilist = triangulation(polyline, eStarTriangulation)
-
-  # from this returns a first list of quads
-  # note that the function returns also the min and max values of the edge length in the quad list
-  quadlist, minseg, maxseg = quadsFromPolyline(polyline, opttrilist)
-
-  # Then, if more details are required iterate on each quad (independently)
-  # and flatten the resulting lists of quads in a single big list
-
-  midseg = (minseg + maxseg) / 2.
-  STOP = True if midseg <= resolution else False
-
-  while not STOP:
-
-    quadlist2 = []  # This list will contain the list of all subquads at the desired resolution
-    # Compute a quad list at the next resolution level
-    minseg = np.inf
-    maxseg = 0
-
-    for quad in quadlist:
-      quadsublist, minlen, maxlen = quadsFromQuad(quad)
-      quadlist2.append(quadsublist)
-      # update the min and max lengths of encountered segments
-      if minlen < minseg: minseg = minlen
-      if maxlen > maxseg: maxseg = maxlen
-
-    quadlist = flatten(quadlist2)
-
-    midseg = (minseg + maxseg) / 2.
-    STOP = True if midseg <= resolution else False
-
-  return quadlist, minseg, maxseg
-
->>>>>>> 4e7d25fd
 
     # 2. second method (v != 1, delta_s is scaled by 1/v)
     else :
