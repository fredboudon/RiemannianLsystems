"""
	L-systems in Riemannian geometry

		Author: Ch. Godin, Inria
		Date: 2019-2022
		
     
"""

import numpy as np
from math import ceil
from random import random, seed

# To import libs from other directories
#(append dynamically other dirs to PYTHONPATH variable)
from importlib import reload

import riemann_lsystem.surfaces
surfaces = reload(riemann_lsystem.surfaces)
import riemann_lsystem.riemannianturtle
riemannian_turtle = reload(riemann_lsystem.riemannianturtle)
import riemann_lsystem.lineintersection as li
reload(li)

from riemann_lsystem.lineintersection import *
from riemann_lsystem.surfaces import *
from riemann_lsystem.riemannianturtle import *

%pastefile ../src/riemann_lsystem/riemannianrules.lpy

seed(0)

#######################
# Units
#######################
# Scaling model in graphic scene
meter = 1.0 # An object of 1 meter is mapped onto a graphic unit size of 1.0
            # (F(1) for instance corresponds to a forward move of 1 meter)
cm = 0.01 * meter

# Surface parameters
ra = 1. * meter   # Radius of the sphere in meter
rb = 0.5 * meter   # Radius of the sphere in meter

#######################
# DISPLAY PARAMETERS
#######################

# Flags to control the display
PLOTSPACE = True

# maximum len of subdivision step required to draw any line on the surface
# this controls the resolution of the geodesic plot with respect to the
# surface curvature
MAXSTEPLEN = 4 * cm  # Should be > 0.0

# Width to draw the geodesics
LINEWIDTH  = 1. * cm

# To control the Frame size
FRAMESIZE  = 0.3 * meter
FRAMEWIDTH = 1 * cm

#######################
# SIMULATION PARAMETERS
#######################

LINETO_MAXITER = 30

origin_pt = [0.0, 0.0]    # in (u,v) coordinates

TEST0 = 0   # Test 0 test one target point only
TEST = TEST0

dt = 0.1         # sec

# Managing the discretization of MT segments
DL = 10 * cm      # size of segment that are synthesized or depolymerized (no physical meaning, just quantization)
N = 20           #  Number of initial segments of size DL


PolRate = 0.5      # cm/sec
DepRate = 0.5      # cm/sec

K = 2           # number of microtubules

# Set of trajectories already existing since the beginning of the simulation
trajectories = LineSet()
LINE_ID = 0

def get_new_line_id():
  global LINE_ID
  LINE_ID += 1
  return LINE_ID

def energy(u,v):
  return trajectories.nb_bboxes((u,v))

Axiom:
  space = EllipsoidOfRevolution(ra,rb)
  nproduce SetSpace(space)
  nproduce ;(0)PlotSpace(energy)
  turtle_init = origin_pt + [0., 1.] # (u0,v0,p0,q0) needed to initialize the turtle on the surface
  nproduce _(LINEWIDTH)InitTurtle(turtle_init)
  nproduce Frame(0.2)
  uv = (origin_pt[0]+0.3,origin_pt[1]+0.5)
  for k in range(K):
    nproduce [
    alpha = random() * 360
    origin_pt[0] = random()*2*np.pi
    origin_pt[1] = - np.pi/2 + random()*np.pi
    turtle_init = origin_pt + [0., 1.]
    nproduce InitTurtle(turtle_init)
    nproduce +(alpha)
    turtle_init = riemannian_turtle_turn(turtle_init,space,alpha)
    nproduce B(0, 0)
    for i in range(N):
      # S(path_length, path_origin, path_sequence, line_id)
      # If path_sequence is not specified, then S it will be computed by a F
      # If path_sequence is specified, it will be displayed by a P
<<<<<<< HEAD
      uvpq_s = forward_in_space(space,turtle_init,DL, MAXSTEPLEN)
      sid = trajectories.add_line_from_point(turtle_init,[(u,v) for u,v,p,q in uvpq_s])
      nproduce S(DL,turtle_init,uvpq_s, sid)?T(ParameterSet())
      turtle_init = uvpq_s[-1]
=======
      nproduce S(DL,turtle_init,{},get_new_line_id())?T(ParameterSet())
>>>>>>> 70c1bfaf
    nproduce A(0, 0)
    nproduce ]

derivation length: 100 
production:

# Polymerization at the + end (A)
# an A polymerizes at a rate PolRate and creates a segment as soon as its size reaches PolDL.
# the length being constructed is stored in a buffer in the state of A: pol_lenbuff
?T(tstate) < A(t, pol_lenbuff):
  pol_lenbuff += PolRate * dt
  if pol_lenbuff >= DL:
    # The MT should create a segment of length pol_lenbuff (> DL)
    # This is possible if no intersections with other segments are detected in creating this new segment.
    # Otherwise some rules of interaction will need to be applied
    
    # Compute the potential 'forward' path of size pol_lenbuff
    uvpq_s = forward(tstate,DL, MAXSTEPLEN)
    #print("forward : ", uvpq_s)
    
    # Construct the corresponding line made of uv coords
    # 1. The turtle has current coordinates uvpq
    curpos = [(tstate.uvpq[0],tstate.uvpq[1])]
    # 2. Make the list of all uv positions on the path, including current postion in front
    uvs = curpos+[(s[0],s[1]) for s in uvpq_s]
    intersection = trajectories.test_intersection(uvs)
    #print(intersection)
    #print(trajectories.lines)
    
    if not intersection:
<<<<<<< HEAD
      sid = trajectories.add_line_from_point(tstate.uvpq,uvs) 
=======
      line_id = trajectories.add_line_from_point(tstate.uvpq,uvs) 
>>>>>>> 70c1bfaf
      uvpq = tstate.uvpq
      uvpq_t = [uvpq] + uvpq_s # Adding the current turtle position 
                             # in front of uvpq_s to compute the path length
      #print('uvpq', uvpq)
      #print('uvpq_s', uvpq_s)
      #print('uvpq_t', uvpq_t)
      lpath = tstate.space.path_length(uvpq_t)
<<<<<<< HEAD
      nproduce S(lpath, uvpq, uvpq_s, sid)?T(ParameterSet())
=======
      nproduce S(lpath, uvpq, uvpq_s, get_new_line_id())?T(ParameterSet())
      produce A(t+dt,pol_lenbuff-DL)
>>>>>>> 70c1bfaf
    else:
      print('INTERSECTION DETECTED !')
      produce A(t+dt,pol_lenbuff)
  else:
    nproduce A(t+dt,pol_lenbuff)
    
    '''
      # position (u1,v1) and (p1,q1) of the segment at the intersection:
      # intersection[0] is the index of the point before intersection in the list uvpq_s
      uv1 = uvpq_s[intersection[0]][:2]   # first two elements of uvpq
      pq1) = uvpq_s[intersection[0]][-2:]  # last two elements of uvpq
      # position P2 and V2 of the segment at the intersection:
      intersected_line_id = intersection[2]
      intersected_uvs = line_points(intersected_line_id)
      # intersection[1] is the index of the point before intersection in the list of intersected uvs
      uv2 = intersected_uvs[intersection[1]] # no pq in this list --> gives directly uv
      #(p2,q2) = intersected_uvs[intersection[1]] # NOT AVAILABLE in LineSet for the moment !! 
      # --> use the difference between consecutive points, which defines the direction in this plane
      uv22 = intersected_uvs[intersection[1]+1]
      pq2estimed = uv22 - uv2
      # The two points (u1,v1) and (u2,v2) being in general different, 
      # one cannot use the scalar products from the surface (that depends on uv).
      # We thus retreive the intersection point (ui,vi)of the two segments to execute a scalar product 
      # in a common tangent plane.
      (ui,vi) = uvpq_s[intersection[3]]
      # We can now dot product pq1 and pq2 estimated in this tangent plane:
      sprod = t.space.dot_product(ui,vi,pq1,pq2estimed)
      #compute the normed of the two vectors
      n1 = t.space.norm(ui,vi,pq1)
      n2 = t.space.norm(ui,vi,pq2estimed)
      # extract the angle of the two vectors
      incident_angle = np.acos(sprod/(n1*n2))
      
      if sprod >= 0:
        n_uvpq = rotate_surface_vector(self,ui,vi,pq1[0],pq1[1],-2*angle)
      else:
        n_uvpq = rotate_surface_vector(self,ui,vi,pq1[0],pq1[1],2*angle)
    '''


# Depolymerization at the - end (B)
# The problem is that if depolymerization is rapid, in dt it can do much more than DL
# and in this case unstacking one element is not enough to meet what is needed by 
# the depolymerisation rate.
# So for this, decomposition rules are needed. They will make it possible to empty
# the dep_length buffer when it augments by eating (depolymerizing) more than one segment
# during the same dt step. See below.
B(t, dep_lenbuff)S(dl,uvpq0,uvpq_s,line_id)?T(tstate):
  #print("dep_lenbuff", dep_lenbuff)
  dep_lenbuff += DepRate * dt
  if dep_lenbuff >= DL:
    uvpq = tstate.uvpq
    nproduce InitTurtle(uvpq)
    nproduce B(t+dt, dep_lenbuff-dl)
  else:
    nproduce B(t+dt, dep_lenbuff)S(dl,uvpq0,uvpq_s,line_id)?T(ParameterSet())



decomposition:
maximum depth: 1000
# Decomposition rule to empty the dep_lenbuffer before the next step
# and remove as many segments as necessary (maximum imposed by maximum depth variable)
#
<<<<<<< HEAD
B(t, dep_lenbuff)S(dl, uvpq0, uvpq_s, sid)?T(tstate):
  #print("decomposition:", dep_lenbuff)
  if dep_lenbuff >= DL:
    uvpq = tstate.uvpq
    trajectories.remove_line(sid)
    nproduce InitTurtle(uvpq)
    nproduce B(t, dep_lenbuff-dl)
=======
B(t, dep_lenbuff)S(dl,uvpq0,uvpq_s,line_id)?T(tstate):
  #print("decomposition:", dep_lenbuff)
  if dep_lenbuff >= DL:
    uvpq = tstate.uvpq
    # the following rule does not seem required. But keep it and check why exactly
    nproduce InitTurtle(uvpq)  
    nproduce B(t, dep_lenbuff-dl)

>>>>>>> 70c1bfaf



interpretation:

A(t,pol_lenbuff):
  produce ;(2)@O(0.03)
  
B(t,dep_lenbuff):
  nproduce ;(3)@O(0.03)

<<<<<<< HEAD
S(dl,uvpq0, uvpq_s, sid): 
=======
S(dl,uvpq0,uvpq_s,line_id): 
>>>>>>> 70c1bfaf
  if uvpq_s == {}:
    uvpq_s2 = forward(turtle,dl,MAXSTEPLEN)
    uvs = [(s[0],s[1]) for s in uvpq_s2]
    # As the line was not created in the LineSet() object, create it now with the previouly defined given line_id 
    trajectories.add_line_from_point(turtle.uvpq,uvs,line_id) 
    produce P(uvpq_s2)
  else:
    produce P(uvpq_s)

endlsystem
###### INITIALISATION ######

__lpy_code_version__ = 1.1

def __initialiseContext__(context):
	import openalea.plantgl.all as pgl
	Color_14 = pgl.Material("Color_14" , transparency = 0.45 , )
	Color_14.name = "Color_14"
	context.turtle.setMaterial(14,Color_14)
	context.animation_timestep = 0.001
	scalars = [('a', 'Float', 1.0, 0.1, 5.0, 2), ('b', 'Float', 2.87, 0.1, 5.0, 2)]
	context["__scalars__"] = scalars
	for s in scalars:
		if not s[1] == "Category" : context[s[0]] = s[2]
	import openalea.plantgl.all as pgl
	pinfunc = pgl.NurbsCurve2D(	
	    ctrlPointList = pgl.Point3Array([(0, 0.05, 1),(0.0606061, 0.663636, 1),(0.329545, 0.213636, 1),(0.725758, 0.131818, 1),(1, 0.118182, 1)]) , 
	    )
	pinfunc.name = "pinfunc"
	panel_0 = ({'name': 'Panel 2', 'active': True, 'visible': False},[('Function',pinfunc)])
	parameterset = [panel_0,]
	context["__functions__"] = [('pinfunc',pinfunc),]
	context["__curves__"] = []
	context["__parameterset__"] = parameterset
	context["pinfunc"] = pgl.QuantisedFunction(pinfunc)<|MERGE_RESOLUTION|>--- conflicted
+++ resolved
@@ -86,12 +86,7 @@
 
 # Set of trajectories already existing since the beginning of the simulation
 trajectories = LineSet()
-LINE_ID = 0
-
-def get_new_line_id():
-  global LINE_ID
-  LINE_ID += 1
-  return LINE_ID
+
 
 def energy(u,v):
   return trajectories.nb_bboxes((u,v))
@@ -118,14 +113,10 @@
       # S(path_length, path_origin, path_sequence, line_id)
       # If path_sequence is not specified, then S it will be computed by a F
       # If path_sequence is specified, it will be displayed by a P
-<<<<<<< HEAD
       uvpq_s = forward_in_space(space,turtle_init,DL, MAXSTEPLEN)
       sid = trajectories.add_line_from_point(turtle_init,[(u,v) for u,v,p,q in uvpq_s])
       nproduce S(DL,turtle_init,uvpq_s, sid)?T(ParameterSet())
       turtle_init = uvpq_s[-1]
-=======
-      nproduce S(DL,turtle_init,{},get_new_line_id())?T(ParameterSet())
->>>>>>> 70c1bfaf
     nproduce A(0, 0)
     nproduce ]
 
@@ -156,11 +147,7 @@
     #print(trajectories.lines)
     
     if not intersection:
-<<<<<<< HEAD
       sid = trajectories.add_line_from_point(tstate.uvpq,uvs) 
-=======
-      line_id = trajectories.add_line_from_point(tstate.uvpq,uvs) 
->>>>>>> 70c1bfaf
       uvpq = tstate.uvpq
       uvpq_t = [uvpq] + uvpq_s # Adding the current turtle position 
                              # in front of uvpq_s to compute the path length
@@ -168,12 +155,7 @@
       #print('uvpq_s', uvpq_s)
       #print('uvpq_t', uvpq_t)
       lpath = tstate.space.path_length(uvpq_t)
-<<<<<<< HEAD
       nproduce S(lpath, uvpq, uvpq_s, sid)?T(ParameterSet())
-=======
-      nproduce S(lpath, uvpq, uvpq_s, get_new_line_id())?T(ParameterSet())
-      produce A(t+dt,pol_lenbuff-DL)
->>>>>>> 70c1bfaf
     else:
       print('INTERSECTION DETECTED !')
       produce A(t+dt,pol_lenbuff)
@@ -238,7 +220,6 @@
 # Decomposition rule to empty the dep_lenbuffer before the next step
 # and remove as many segments as necessary (maximum imposed by maximum depth variable)
 #
-<<<<<<< HEAD
 B(t, dep_lenbuff)S(dl, uvpq0, uvpq_s, sid)?T(tstate):
   #print("decomposition:", dep_lenbuff)
   if dep_lenbuff >= DL:
@@ -246,16 +227,6 @@
     trajectories.remove_line(sid)
     nproduce InitTurtle(uvpq)
     nproduce B(t, dep_lenbuff-dl)
-=======
-B(t, dep_lenbuff)S(dl,uvpq0,uvpq_s,line_id)?T(tstate):
-  #print("decomposition:", dep_lenbuff)
-  if dep_lenbuff >= DL:
-    uvpq = tstate.uvpq
-    # the following rule does not seem required. But keep it and check why exactly
-    nproduce InitTurtle(uvpq)  
-    nproduce B(t, dep_lenbuff-dl)
-
->>>>>>> 70c1bfaf
 
 
 
@@ -267,11 +238,7 @@
 B(t,dep_lenbuff):
   nproduce ;(3)@O(0.03)
 
-<<<<<<< HEAD
 S(dl,uvpq0, uvpq_s, sid): 
-=======
-S(dl,uvpq0,uvpq_s,line_id): 
->>>>>>> 70c1bfaf
   if uvpq_s == {}:
     uvpq_s2 = forward(turtle,dl,MAXSTEPLEN)
     uvs = [(s[0],s[1]) for s in uvpq_s2]
